use deadwiki::{app, db, sync};

fn main() {
    let args = std::env::args().skip(1).collect::<Vec<String>>();
    let mut args = args.iter();
    let mut path = "";
    let mut host = "0.0.0.0";
    let mut port = 8000;
    let mut sync = false;
    #[cfg(feature = "gui")]
    let mut gui = false;

    while let Some(arg) = args.next() {
        match arg.as_ref() {
            "-v" | "-version" | "--version" => return print_version(),
            "-h" | "-help" | "--help" => return print_help(),
            "-s" | "-sync" | "--sync" => sync = true,
            "-H" | "-host" | "--host" => {
                if let Some(arg) = args.next() {
                    host = arg;
                } else {
                    return eprintln!("--host needs a value");
                }
            }
            "-p" | "-port" | "--port" => {
                if let Some(arg) = args.next() {
                    port = arg.parse().unwrap();
                } else {
                    return eprintln!("--port needs a value");
                }
            }
            #[cfg(feature = "gui")]
            "-g" | "-gui" | "--gui" => gui = true,
            _ => {
                if arg.starts_with('-') {
                    return eprintln!("unknown option: {}", arg);
                }
                path = arg;
            }
        }
    }

    println!("~> deadwiki v{}", env!("CARGO_PKG_VERSION"));

    #[cfg(feature = "gui")]
    {
        if gui {
            if let Err(e) = deadwiki::gui::run(host, port, path, sync) {
                eprintln!("GUI Error: {}", e);
            }
            return;
        }
    }

    if path.is_empty() {
        return print_help();
    }

    if let Err(e) = deadwiki::set_wiki_root(path) {
        eprintln!("Wiki Error: {}", e);
        return;
    }

    if sync {
        if let Err(e) = sync::start() {
            eprintln!("Sync Error: {}", e);
            return;
        }
    }

<<<<<<< HEAD
    let db = db::DB::new(deadwiki::wiki_root());
    vial::use_state!(db);

    if let Err(e) = vial::run!(format!("{}:{}", host, port), app) {
=======
    if let Err(e) = vial::run_with_banner!("~> started at {}", format!("{}:{}", host, port), app) {
>>>>>>> 8c8b468b
        eprintln!("WebServer Error: {}", e);
    }
}

fn print_version() {
    println!("deadwiki v{}", env!("CARGO_PKG_VERSION"))
}

fn print_help() {
    let mut gui = "";
    if cfg!(feature = "gui") {
        gui = "    -g, --gui      Launch as WebView application.\n";
    }

    print!(
        "Usage: dead [options] <PATH TO WIKI>

Options:
    -H, --host     Host to bind to. Default: 0.0.0.0
    -p, --port     Port to bind to. Default: 8000
    -s, --sync     Automatically sync wiki. Must be a git repo.
{gui}
    -v, --version  Print version.
    -h, --help     Show this message.
",
        gui = gui
    );
}<|MERGE_RESOLUTION|>--- conflicted
+++ resolved
@@ -68,14 +68,9 @@
         }
     }
 
-<<<<<<< HEAD
     let db = db::DB::new(deadwiki::wiki_root());
     vial::use_state!(db);
-
-    if let Err(e) = vial::run!(format!("{}:{}", host, port), app) {
-=======
     if let Err(e) = vial::run_with_banner!("~> started at {}", format!("{}:{}", host, port), app) {
->>>>>>> 8c8b468b
         eprintln!("WebServer Error: {}", e);
     }
 }
